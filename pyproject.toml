--- conflicted
+++ resolved
@@ -23,16 +23,9 @@
 [tool.poetry.dependencies]
 python = "^3.7"
 click = ">=7.1,<9.0"
-<<<<<<< HEAD
-"databind.core" = "^1.2.2"
-"databind.json" = "^1.2.2"
+"databind" = "^1.5.0"
 docspec = "^2.0.0a1"
 docspec-python = "^2.0.0a1"
-=======
-"databind" = "^1.5.0"
-docspec = "^1.0.0"
-docspec-python = "^1.0.0"
->>>>>>> 70587229
 docstring-parser = "^0.11"
 "nr.util" = ">=0.7.5,<1.0.0"
 jinja2 = "^3.0.0"
